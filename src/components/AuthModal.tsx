import { useState } from "react";
import { Dialog, DialogContent, DialogHeader, DialogTitle } from "@/components/ui/dialog";
import { Button } from "@/components/ui/button";
import { Input } from "@/components/ui/input";
import { Label } from "@/components/ui/label";
import { Tabs, TabsContent, TabsList, TabsTrigger } from "@/components/ui/tabs";
import { supabase } from "@/integrations/supabase/client";
import { toast } from "@/hooks/use-toast";
import { Loader2 } from "lucide-react";

interface AuthModalProps {
  isOpen: boolean;
  onClose: () => void;
}

export function AuthModal({ isOpen, onClose }: AuthModalProps) {
  const [isLoading, setIsLoading] = useState(false);
  const [email, setEmail] = useState("");
  const [password, setPassword] = useState("");

  const handleOAuthSignIn = async (provider: 'google' | 'github' | 'azure') => {
    setIsLoading(true);
    try {
      const { error } = await supabase.auth.signInWithOAuth({
        provider,
        options: { redirectTo: window.location.origin }
      });

      if (error) throw error;
    } catch (error: unknown) {
      const message = error instanceof Error ? error.message : "An unexpected error occurred.";
      toast({
        title: "Error",
        description: message,
        variant: "destructive"
      });
    } finally {
      setIsLoading(false);
    }
  };

  const handleSignUp = async (e: React.FormEvent) => {
    e.preventDefault();
    setIsLoading(true);

    try {
      const { error } = await supabase.auth.signUp({
        email,
        password,
        options: {
          emailRedirectTo: `${window.location.origin}/`
        }
      });

      if (error) throw error;

      toast({
        title: "Account Created!",
        description: "Please check your email to verify your account.",
      });
      
      onClose();
    } catch (error: unknown) {
      const message = error instanceof Error ? error.message : "An unexpected error occurred.";
      toast({
        title: "Error",
        description: message,
        variant: "destructive"
      });
    } finally {
      setIsLoading(false);
    }
  };

  const handleSignIn = async (e: React.FormEvent) => {
    e.preventDefault();
    setIsLoading(true);

    try {
      const { error } = await supabase.auth.signInWithPassword({
        email,
        password,
      });

      if (error) throw error;

      toast({
        title: "Welcome back!",
        description: "You have successfully signed in.",
      });
      
      onClose();
    } catch (error: unknown) {
      const message = error instanceof Error ? error.message : "An unexpected error occurred.";
      toast({
        title: "Error",
        description: message,
        variant: "destructive"
      });
    } finally {
      setIsLoading(false);
    }
  };

  const handlePasswordReset = async (e: React.FormEvent) => {
    e.preventDefault();
    setIsLoading(true);

    try {
      const { error } = await supabase.auth.resetPasswordForEmail(email, {
        redirectTo: `${window.location.origin}/`
      });

      if (error) throw error;

      toast({
        title: "Password Reset",
        description: "Check your email for a reset link."
      });

      onClose();
    } catch (error: unknown) {
      const message = error instanceof Error ? error.message : "An unexpected error occurred.";
      toast({
        title: "Error",
        description: message,
        variant: "destructive"
      });
    } finally {
      setIsLoading(false);
    }
  };

  return (
    <Dialog open={isOpen} onOpenChange={onClose}>
      <DialogContent className="sm:max-w-md">
        <DialogHeader>
          <DialogTitle>Account Access</DialogTitle>
        </DialogHeader>

        <div className="space-y-4">
<<<<<<< HEAD
=======
          <div className="flex flex-col space-y-2">
            <Button
              variant="outline"
              className="w-full"
              onClick={() => handleOAuthSignIn('google')}
              disabled={isLoading}
            >
              {isLoading && <Loader2 className="mr-2 h-4 w-4 animate-spin" />}
              Continue with Google
            </Button>
            <Button
              variant="outline"
              className="w-full"
              onClick={() => handleOAuthSignIn('azure')}
              disabled={isLoading}
            >
              {isLoading && <Loader2 className="mr-2 h-4 w-4 animate-spin" />}
              Continue with Microsoft
            </Button>
            <Button
              variant="outline"
              className="w-full"
              onClick={() => handleOAuthSignIn('github')}
              disabled={isLoading}
            >
              {isLoading && <Loader2 className="mr-2 h-4 w-4 animate-spin" />}
              Continue with GitHub
            </Button>
          </div>

          <div className="relative">
            <div className="absolute inset-0 flex items-center">
              <span className="w-full border-t" />
            </div>
            <div className="relative flex justify-center text-xs uppercase">
              <span className="bg-background px-2 text-muted-foreground">or</span>
            </div>
          </div>

>>>>>>> 4442fe81
          <Tabs defaultValue="signin" className="w-full">
            <TabsList className="grid w-full grid-cols-3">
              <TabsTrigger value="signin">Sign In</TabsTrigger>
              <TabsTrigger value="signup">Sign Up</TabsTrigger>
              <TabsTrigger value="reset">Reset Password</TabsTrigger>
            </TabsList>

            <TabsContent value="signin" className="space-y-4">
              <form onSubmit={handleSignIn} className="space-y-4">
                <div className="space-y-2">
                  <Label htmlFor="signin-email">Email</Label>
                  <Input
                    id="signin-email"
                    type="email"
                    value={email}
                    onChange={(e) => setEmail(e.target.value)}
                    required
                    placeholder="Enter your email"
                  />
                </div>
                <div className="space-y-2">
                  <Label htmlFor="signin-password">Password</Label>
                  <Input
                    id="signin-password"
                    type="password"
                    value={password}
                    onChange={(e) => setPassword(e.target.value)}
                    required
                    placeholder="Enter your password"
                  />
                </div>
                <Button type="submit" className="w-full" disabled={isLoading}>
                  {isLoading && <Loader2 className="mr-2 h-4 w-4 animate-spin" />}
                  Sign In
                </Button>
              </form>
            </TabsContent>

            <TabsContent value="signup" className="space-y-4">
              <form onSubmit={handleSignUp} className="space-y-4">
                <div className="space-y-2">
                  <Label htmlFor="signup-email">Email</Label>
                  <Input
                    id="signup-email"
                    type="email"
                    value={email}
                    onChange={(e) => setEmail(e.target.value)}
                    required
                    placeholder="Enter your email"
                  />
                </div>
                <div className="space-y-2">
                  <Label htmlFor="signup-password">Password</Label>
                  <Input
                    id="signup-password"
                    type="password"
                    value={password}
                    onChange={(e) => setPassword(e.target.value)}
                    required
                    placeholder="Create a password"
                    minLength={6}
                  />
                </div>
                <Button type="submit" className="w-full" disabled={isLoading}>
                  {isLoading && <Loader2 className="mr-2 h-4 w-4 animate-spin" />}
                  Create Account
                </Button>
              </form>
            </TabsContent>

            <TabsContent value="reset" className="space-y-4">
              <form onSubmit={handlePasswordReset} className="space-y-4">
                <div className="space-y-2">
                  <Label htmlFor="reset-email">Email</Label>
                  <Input
                    id="reset-email"
                    type="email"
                    value={email}
                    onChange={(e) => setEmail(e.target.value)}
                    required
                    placeholder="Enter your email"
                  />
                </div>
                <Button type="submit" className="w-full" disabled={isLoading}>
                  {isLoading && <Loader2 className="mr-2 h-4 w-4 animate-spin" />}
                  Send Reset Link
                </Button>
              </form>
            </TabsContent>
          </Tabs>
        </div>
      </DialogContent>
    </Dialog>
  );
}<|MERGE_RESOLUTION|>--- conflicted
+++ resolved
@@ -139,48 +139,6 @@
         </DialogHeader>
 
         <div className="space-y-4">
-<<<<<<< HEAD
-=======
-          <div className="flex flex-col space-y-2">
-            <Button
-              variant="outline"
-              className="w-full"
-              onClick={() => handleOAuthSignIn('google')}
-              disabled={isLoading}
-            >
-              {isLoading && <Loader2 className="mr-2 h-4 w-4 animate-spin" />}
-              Continue with Google
-            </Button>
-            <Button
-              variant="outline"
-              className="w-full"
-              onClick={() => handleOAuthSignIn('azure')}
-              disabled={isLoading}
-            >
-              {isLoading && <Loader2 className="mr-2 h-4 w-4 animate-spin" />}
-              Continue with Microsoft
-            </Button>
-            <Button
-              variant="outline"
-              className="w-full"
-              onClick={() => handleOAuthSignIn('github')}
-              disabled={isLoading}
-            >
-              {isLoading && <Loader2 className="mr-2 h-4 w-4 animate-spin" />}
-              Continue with GitHub
-            </Button>
-          </div>
-
-          <div className="relative">
-            <div className="absolute inset-0 flex items-center">
-              <span className="w-full border-t" />
-            </div>
-            <div className="relative flex justify-center text-xs uppercase">
-              <span className="bg-background px-2 text-muted-foreground">or</span>
-            </div>
-          </div>
-
->>>>>>> 4442fe81
           <Tabs defaultValue="signin" className="w-full">
             <TabsList className="grid w-full grid-cols-3">
               <TabsTrigger value="signin">Sign In</TabsTrigger>
